/*
Copyright 2019 The Kubernetes Authors.

Licensed under the Apache License, Version 2.0 (the "License");
you may not use this file except in compliance with the License.
You may obtain a copy of the License at

    http://www.apache.org/licenses/LICENSE-2.0

Unless required by applicable law or agreed to in writing, software
distributed under the License is distributed on an "AS IS" BASIS,
WITHOUT WARRANTIES OR CONDITIONS OF ANY KIND, either express or implied.
See the License for the specific language governing permissions and
limitations under the License.
*/

package cloud

import (
	"context"
	"errors"
	"testing"

	"github.com/aws/aws-sdk-go/aws"
	"github.com/aws/aws-sdk-go/service/fsx"
	"github.com/golang/mock/gomock"
	"github.com/kubernetes-sigs/aws-fsx-csi-driver/pkg/cloud/mocks"
)

func TestCreateFileSystem(t *testing.T) {
	var (
<<<<<<< HEAD
		volumeName                          = "volumeName"
		fileSystemId                        = "fs-1234"
		volumeSizeGiB                 int64 = 1200
		subnetId                            = "subnet-056da83524edbe641"
		securityGroupIds                    = []string{"sg-086f61ea73388fb6b", "sg-0145e55e976000c9e"}
		dnsname                             = "test.fsx.us-west-2.amazoawd.com"
		s3ImportPath                        = "s3://fsx-s3-data-repository"
		s3ExportPath                        = "s3://fsx-s3-data-repository/export"
		deploymentType                      = fsx.LustreDeploymentTypeScratch2
		mountName                           = "fsx"
		kmsKeyId                            = "arn:aws:kms:us-east-1:215474938041:key/48313a27-7d88-4b51-98a4-fdf5bc80dbbe"
		perUnitStorageThroughput      int64 = 200
		DailyAutomaticBackupStartTime       = "00:00:00"
		AutomaticBackupRetentionDays  int64 = 1
		CopyTagsToBackups                   = true
=======
		volumeName                     = "volumeName"
		fileSystemId                   = "fs-1234"
		volumeSizeGiB            int64 = 1200
		subnetId                       = "subnet-056da83524edbe641"
		securityGroupIds               = []string{"sg-086f61ea73388fb6b", "sg-0145e55e976000c9e"}
		dnsname                        = "test.fsx.us-west-2.amazoawd.com"
		autoImportPolicy               = "NEW_CHANGED"
		s3ImportPath                   = "s3://fsx-s3-data-repository"
		s3ExportPath                   = "s3://fsx-s3-data-repository/export"
		deploymentType                 = fsx.LustreDeploymentTypeScratch2
		mountName                      = "fsx"
		kmsKeyId                       = "arn:aws:kms:us-east-1:215474938041:key/48313a27-7d88-4b51-98a4-fdf5bc80dbbe"
		perUnitStorageThroughput int64 = 200
>>>>>>> 6b66b59e
	)
	testCases := []struct {
		name     string
		testFunc func(t *testing.T)
	}{
		{
			name: "success: normal without deploymentType",
			testFunc: func(t *testing.T) {
				mockCtl := gomock.NewController(t)
				mockFSx := mocks.NewMockFSx(mockCtl)
				c := &cloud{
					fsx: mockFSx,
				}

				req := &FileSystemOptions{
					CapacityGiB:      volumeSizeGiB,
					SubnetId:         subnetId,
					SecurityGroupIds: securityGroupIds,
				}

				output := &fsx.CreateFileSystemOutput{
					FileSystem: &fsx.FileSystem{
						FileSystemId:    aws.String(fileSystemId),
						StorageCapacity: aws.Int64(volumeSizeGiB),
						DNSName:         aws.String(dnsname),
						LustreConfiguration: &fsx.LustreFileSystemConfiguration{
							MountName: aws.String(mountName),
						},
					},
				}
				ctx := context.Background()
				mockFSx.EXPECT().CreateFileSystemWithContext(gomock.Eq(ctx), gomock.Any()).Return(output, nil)
				resp, err := c.CreateFileSystem(ctx, volumeName, req)
				if err != nil {
					t.Fatalf("CreateFileSystem is failed: %v", err)
				}

				if resp == nil {
					t.Fatal("resp is nil")
				}

				if resp.FileSystemId != fileSystemId {
					t.Fatalf("FileSystemId mismatches. actual: %v expected: %v", resp.FileSystemId, fileSystemId)
				}

				if resp.CapacityGiB != volumeSizeGiB {
					t.Fatalf("CapacityGiB mismatches. actual: %v expected: %v", resp.CapacityGiB, volumeSizeGiB)
				}

				if resp.DnsName != dnsname {
					t.Fatalf("DnsName mismatches. actual: %v expected: %v", resp.DnsName, dnsname)
				}

				if resp.MountName != mountName {
					t.Fatalf("MountName mismatches. actual: %v expected: %v", resp.MountName, mountName)
				}

				mockCtl.Finish()
			},
		},
		{
			name: "success: normal with deploymentType",
			testFunc: func(t *testing.T) {
				mockCtl := gomock.NewController(t)
				mockFSx := mocks.NewMockFSx(mockCtl)
				c := &cloud{
					fsx: mockFSx,
				}

				req := &FileSystemOptions{
					CapacityGiB:      volumeSizeGiB,
					SubnetId:         subnetId,
					SecurityGroupIds: securityGroupIds,
					DeploymentType:   deploymentType,
				}

				output := &fsx.CreateFileSystemOutput{
					FileSystem: &fsx.FileSystem{
						FileSystemId:    aws.String(fileSystemId),
						StorageCapacity: aws.Int64(volumeSizeGiB),
						DNSName:         aws.String(dnsname),
						LustreConfiguration: &fsx.LustreFileSystemConfiguration{
							MountName: aws.String(mountName),
						},
					},
				}
				ctx := context.Background()
				mockFSx.EXPECT().CreateFileSystemWithContext(gomock.Eq(ctx), gomock.Any()).Return(output, nil)
				resp, err := c.CreateFileSystem(ctx, volumeName, req)
				if err != nil {
					t.Fatalf("CreateFileSystem is failed: %v", err)
				}

				if resp == nil {
					t.Fatal("resp is nil")
				}

				if resp.FileSystemId != fileSystemId {
					t.Fatalf("FileSystemId mismatches. actual: %v expected: %v", resp.FileSystemId, fileSystemId)
				}

				if resp.CapacityGiB != volumeSizeGiB {
					t.Fatalf("CapacityGiB mismatches. actual: %v expected: %v", resp.CapacityGiB, volumeSizeGiB)
				}

				if resp.DnsName != dnsname {
					t.Fatalf("DnsName mismatches. actual: %v expected: %v", resp.DnsName, dnsname)
				}

				if resp.MountName != mountName {
					t.Fatalf("MountName mismatches. actual: %v expected: %v", resp.MountName, mountName)
				}

				mockCtl.Finish()
			},
		},
		{
			name: "success: S3 data repository",
			testFunc: func(t *testing.T) {
				mockCtl := gomock.NewController(t)
				mockFSx := mocks.NewMockFSx(mockCtl)
				c := &cloud{
					fsx: mockFSx,
				}

				req := &FileSystemOptions{
					CapacityGiB:      volumeSizeGiB,
					SubnetId:         subnetId,
					SecurityGroupIds: securityGroupIds,
					AutoImportPolicy: autoImportPolicy,
					S3ImportPath:     s3ImportPath,
					S3ExportPath:     s3ExportPath,
				}

				dataRepositoryConfiguration := &fsx.DataRepositoryConfiguration{}
				dataRepositoryConfiguration.SetAutoImportPolicy(autoImportPolicy)
				dataRepositoryConfiguration.SetImportPath(s3ImportPath)
				dataRepositoryConfiguration.SetExportPath(s3ExportPath)

				lustreFileSystemConfiguration := &fsx.LustreFileSystemConfiguration{
					DataRepositoryConfiguration: dataRepositoryConfiguration,
					MountName:                   aws.String(mountName),
				}

				output := &fsx.CreateFileSystemOutput{
					FileSystem: &fsx.FileSystem{
						FileSystemId:        aws.String(fileSystemId),
						StorageCapacity:     aws.Int64(volumeSizeGiB),
						DNSName:             aws.String(dnsname),
						LustreConfiguration: lustreFileSystemConfiguration,
					},
				}
				ctx := context.Background()
				mockFSx.EXPECT().CreateFileSystemWithContext(gomock.Eq(ctx), gomock.Any()).Return(output, nil)
				resp, err := c.CreateFileSystem(ctx, volumeName, req)
				if err != nil {
					t.Fatalf("CreateFileSystem is failed: %v", err)
				}

				if resp == nil {
					t.Fatal("resp is nil")
				}

				if resp.FileSystemId != fileSystemId {
					t.Fatalf("FileSystemId mismatches. actual: %v expected: %v", resp.FileSystemId, fileSystemId)
				}

				if resp.CapacityGiB != volumeSizeGiB {
					t.Fatalf("CapacityGiB mismatches. actual: %v expected: %v", resp.CapacityGiB, volumeSizeGiB)
				}

				if resp.DnsName != dnsname {
					t.Fatalf("DnsName mismatches. actual: %v expected: %v", resp.DnsName, dnsname)
				}

				if resp.MountName != mountName {
					t.Fatalf("MountName mismatches. actual: %v expected: %v", resp.MountName, mountName)
				}

				mockCtl.Finish()
			},
		},
		{
			name: "fail: invalid import and export path config - only s3ExportPath",
			testFunc: func(t *testing.T) {
				mockCtl := gomock.NewController(t)
				mockFSx := mocks.NewMockFSx(mockCtl)
				c := &cloud{
					fsx: mockFSx,
				}

				req := &FileSystemOptions{
					CapacityGiB:      volumeSizeGiB,
					SubnetId:         subnetId,
					SecurityGroupIds: securityGroupIds,
					S3ExportPath:     s3ExportPath,
				}

				ctx := context.Background()
				mockFSx.EXPECT().CreateFileSystemWithContext(gomock.Eq(ctx), gomock.Any()).Return(nil, errors.New("CreateFileSystemWithContext failed"))
				_, err := c.CreateFileSystem(ctx, volumeName, req)
				if err == nil {
					t.Fatalf("CreateFileSystem is not failed")
				}

				mockCtl.Finish()
			},
		},
		{
			name: "fail: invalid import and export path config - different bucket",
			testFunc: func(t *testing.T) {
				mockCtl := gomock.NewController(t)
				mockFSx := mocks.NewMockFSx(mockCtl)
				c := &cloud{
					fsx: mockFSx,
				}

				req := &FileSystemOptions{
					CapacityGiB:      volumeSizeGiB,
					SubnetId:         subnetId,
					SecurityGroupIds: securityGroupIds,
					AutoImportPolicy: autoImportPolicy,
					S3ImportPath:     "s3://bucket1/import",
					S3ExportPath:     "s3://bucket2/export",
				}

				ctx := context.Background()
				mockFSx.EXPECT().CreateFileSystemWithContext(gomock.Eq(ctx), gomock.Any()).Return(nil, errors.New("CreateFileSystemWithContext failed"))
				_, err := c.CreateFileSystem(ctx, volumeName, req)
				if err == nil {
					t.Fatalf("CreateFileSystem is not failed")
				}

				mockCtl.Finish()
			},
		},
		{
			name: "fail: the kmsKeyId can can only be specified for PERSISTENT_1 deployment type",
			testFunc: func(t *testing.T) {
				mockCtl := gomock.NewController(t)
				mockFSx := mocks.NewMockFSx(mockCtl)
				c := &cloud{
					fsx: mockFSx,
				}

				req := &FileSystemOptions{
					CapacityGiB:      volumeSizeGiB,
					SubnetId:         subnetId,
					SecurityGroupIds: securityGroupIds,
					DeploymentType:   deploymentType,
					KmsKeyId:         kmsKeyId,
				}

				ctx := context.Background()
				mockFSx.EXPECT().CreateFileSystemWithContext(gomock.Eq(ctx), gomock.Any()).Return(nil, errors.New("CreateFileSystemWithContext failed"))
				_, err := c.CreateFileSystem(ctx, volumeName, req)
				if err == nil {
					t.Fatal("CreateFileSystem is not failed")
				}

				mockCtl.Finish()
			},
		},
		{
			name: "fail: the perUnitStorageThroughput can only be specified for PERSISTENT_1 deployment type",
			testFunc: func(t *testing.T) {
				mockCtl := gomock.NewController(t)
				mockFSx := mocks.NewMockFSx(mockCtl)
				c := &cloud{
					fsx: mockFSx,
				}

				req := &FileSystemOptions{
					CapacityGiB:              volumeSizeGiB,
					SubnetId:                 subnetId,
					SecurityGroupIds:         securityGroupIds,
					DeploymentType:           deploymentType,
					PerUnitStorageThroughput: perUnitStorageThroughput,
				}

				ctx := context.Background()
				mockFSx.EXPECT().CreateFileSystemWithContext(gomock.Eq(ctx), gomock.Any()).Return(nil, errors.New("CreateFileSystemWithContext failed"))
				_, err := c.CreateFileSystem(ctx, volumeName, req)
				if err == nil {
					t.Fatal("CreateFileSystem is not failed")
				}

				mockCtl.Finish()
			},
		},
		{
			name: "fail: missing subnet ID",
			testFunc: func(t *testing.T) {
				mockCtl := gomock.NewController(t)
				mockFSx := mocks.NewMockFSx(mockCtl)
				c := &cloud{
					fsx: mockFSx,
				}

				req := &FileSystemOptions{
					CapacityGiB:      volumeSizeGiB,
					SecurityGroupIds: securityGroupIds,
				}

				ctx := context.Background()
				_, err := c.CreateFileSystem(ctx, volumeName, req)
				if err == nil {
					t.Fatal("CreateFileSystem is not failed")
				}

				mockCtl.Finish()
			},
		},
		{
			name: "fail: CreateFileSystemWithContext return error",
			testFunc: func(t *testing.T) {
				mockCtl := gomock.NewController(t)
				mockFSx := mocks.NewMockFSx(mockCtl)
				c := &cloud{
					fsx: mockFSx,
				}

				req := &FileSystemOptions{
					CapacityGiB:      volumeSizeGiB,
					SubnetId:         subnetId,
					SecurityGroupIds: securityGroupIds,
				}

				ctx := context.Background()
				mockFSx.EXPECT().CreateFileSystemWithContext(gomock.Eq(ctx), gomock.Any()).Return(nil, errors.New("CreateFileSystemWithContext failed"))
				_, err := c.CreateFileSystem(ctx, volumeName, req)
				if err == nil {
					t.Fatal("CreateFileSystem is not failed")
				}

				mockCtl.Finish()
			},
		},
		{
			name: "success: Create PERSISTENT file system with scheduled backup",
			testFunc: func(t *testing.T) {
				mockCtl := gomock.NewController(t)
				mockFSx := mocks.NewMockFSx(mockCtl)
				c := &cloud{
					fsx: mockFSx,
				}

				req := &FileSystemOptions{
					CapacityGiB:                   volumeSizeGiB,
					SubnetId:                      subnetId,
					SecurityGroupIds:              securityGroupIds,
					AutomaticBackupRetentionDays:  AutomaticBackupRetentionDays,
					DailyAutomaticBackupStartTime: DailyAutomaticBackupStartTime,
					CopyTagsToBackups:             CopyTagsToBackups,
				}

				lustreFileSystemConfiguration := &fsx.LustreFileSystemConfiguration{
					MountName:                     aws.String(mountName),
					AutomaticBackupRetentionDays:  aws.Int64(AutomaticBackupRetentionDays),
					DailyAutomaticBackupStartTime: aws.String(DailyAutomaticBackupStartTime),
					CopyTagsToBackups:             aws.Bool(CopyTagsToBackups),
				}

				output := &fsx.CreateFileSystemOutput{
					FileSystem: &fsx.FileSystem{
						FileSystemId:        aws.String(fileSystemId),
						StorageCapacity:     aws.Int64(volumeSizeGiB),
						DNSName:             aws.String(dnsname),
						LustreConfiguration: lustreFileSystemConfiguration,
					},
				}
				ctx := context.Background()
				mockFSx.EXPECT().CreateFileSystemWithContext(gomock.Eq(ctx), gomock.Any()).Return(output, nil)
				resp, err := c.CreateFileSystem(ctx, volumeName, req)
				if err != nil {
					t.Fatalf("CreateFileSystem is failed: %v", err)
				}

				if resp == nil {
					t.Fatal("resp is nil")
				}

				if resp.FileSystemId != fileSystemId {
					t.Fatalf("FileSystemId mismatches. actual: %v expected: %v", resp.FileSystemId, fileSystemId)
				}

				if resp.CapacityGiB != volumeSizeGiB {
					t.Fatalf("CapacityGiB mismatches. actual: %v expected: %v", resp.CapacityGiB, volumeSizeGiB)
				}

				if resp.DnsName != dnsname {
					t.Fatalf("DnsName mismatches. actual: %v expected: %v", resp.DnsName, dnsname)
				}

				if resp.MountName != mountName {
					t.Fatalf("MountName mismatches. actual: %v expected: %v", resp.MountName, mountName)
				}

				mockCtl.Finish()
			},
		},
	}

	for _, tc := range testCases {
		t.Run(tc.name, tc.testFunc)
	}
}

func TestDeleteFileSystem(t *testing.T) {
	var (
		fileSystemId = "fs-1234"
	)
	testCases := []struct {
		name     string
		testFunc func(t *testing.T)
	}{
		{
			name: "success: normal",
			testFunc: func(t *testing.T) {
				mockCtl := gomock.NewController(t)
				mockFSx := mocks.NewMockFSx(mockCtl)
				c := &cloud{
					fsx: mockFSx,
				}

				output := &fsx.DeleteFileSystemOutput{}
				ctx := context.Background()
				mockFSx.EXPECT().DeleteFileSystemWithContext(gomock.Eq(ctx), gomock.Any()).Return(output, nil)
				err := c.DeleteFileSystem(ctx, fileSystemId)
				if err != nil {
					t.Fatalf("DeleteFileSystem is failed: %v", err)
				}

				mockCtl.Finish()
			},
		},
		{
			name: "fail: DeleteFileSystemWithContext return error",
			testFunc: func(t *testing.T) {
				mockCtl := gomock.NewController(t)
				mockFSx := mocks.NewMockFSx(mockCtl)
				c := &cloud{
					fsx: mockFSx,
				}

				ctx := context.Background()
				mockFSx.EXPECT().DeleteFileSystemWithContext(gomock.Eq(ctx), gomock.Any()).Return(nil, errors.New("DeleteFileSystemWithContext failed"))
				err := c.DeleteFileSystem(ctx, fileSystemId)
				if err == nil {
					t.Fatal("DeleteFileSystem is not failed")
				}

				mockCtl.Finish()
			},
		},
	}

	for _, tc := range testCases {
		t.Run(tc.name, tc.testFunc)
	}
}

func TestDescribeFileSystem(t *testing.T) {
	var (
		fileSystemId           = "fs-1234"
		volumeSizeGiB    int64 = 1200
		dnsname                = "test.fsx.us-west-2.amazoawd.com"
		autoImportPolicy       = "NEW_CHANGED"
		s3ImportPath           = "s3://fsx-s3-data-repository"
		s3ExportPath           = "s3://fsx-s3-data-repository/export"
		mountName              = "fsx"
	)
	testCases := []struct {
		name     string
		testFunc func(t *testing.T)
	}{
		{
			name: "success: normal",
			testFunc: func(t *testing.T) {
				mockCtl := gomock.NewController(t)
				mockFSx := mocks.NewMockFSx(mockCtl)
				c := &cloud{
					fsx: mockFSx,
				}

				output := &fsx.DescribeFileSystemsOutput{
					FileSystems: []*fsx.FileSystem{
						{
							FileSystemId:    aws.String(fileSystemId),
							StorageCapacity: aws.Int64(volumeSizeGiB),
							DNSName:         aws.String(dnsname),
							LustreConfiguration: &fsx.LustreFileSystemConfiguration{
								MountName: aws.String(mountName),
							},
						},
					},
				}
				ctx := context.Background()
				mockFSx.EXPECT().DescribeFileSystemsWithContext(gomock.Eq(ctx), gomock.Any()).Return(output, nil)
				_, err := c.DescribeFileSystem(ctx, fileSystemId)
				if err != nil {
					t.Fatalf("DeleteFileSystem is failed: %v", err)
				}

				mockCtl.Finish()
			},
		},
		{
			name: "success: S3 data repository",
			testFunc: func(t *testing.T) {
				mockCtl := gomock.NewController(t)
				mockFSx := mocks.NewMockFSx(mockCtl)
				c := &cloud{
					fsx: mockFSx,
				}

				dataRepositoryConfiguration := &fsx.DataRepositoryConfiguration{}
				dataRepositoryConfiguration.SetAutoImportPolicy(autoImportPolicy)
				dataRepositoryConfiguration.SetImportPath(s3ImportPath)
				dataRepositoryConfiguration.SetExportPath(s3ExportPath)

				lustreFileSystemConfiguration := &fsx.LustreFileSystemConfiguration{
					DataRepositoryConfiguration: dataRepositoryConfiguration,
					MountName:                   aws.String(mountName),
				}

				output := &fsx.DescribeFileSystemsOutput{
					FileSystems: []*fsx.FileSystem{
						{
							FileSystemId:        aws.String(fileSystemId),
							StorageCapacity:     aws.Int64(volumeSizeGiB),
							DNSName:             aws.String(dnsname),
							LustreConfiguration: lustreFileSystemConfiguration,
						},
					},
				}

				ctx := context.Background()
				mockFSx.EXPECT().DescribeFileSystemsWithContext(gomock.Eq(ctx), gomock.Any()).Return(output, nil)
				_, err := c.DescribeFileSystem(ctx, fileSystemId)
				if err != nil {
					t.Fatalf("DeleteFileSystem is failed: %v", err)
				}

				mockCtl.Finish()
			},
		},
		{
			name: "fail: DescribeFileSystemWithContext return error",
			testFunc: func(t *testing.T) {
				mockCtl := gomock.NewController(t)
				mockFSx := mocks.NewMockFSx(mockCtl)
				c := &cloud{
					fsx: mockFSx,
				}

				ctx := context.Background()
				mockFSx.EXPECT().DescribeFileSystemsWithContext(gomock.Eq(ctx), gomock.Any()).Return(nil, errors.New("DescribeFileSystemsWithContext failed"))
				_, err := c.DescribeFileSystem(ctx, fileSystemId)
				if err == nil {
					t.Fatal("DescribeFileSystem is not failed")
				}

				mockCtl.Finish()
			},
		},
	}

	for _, tc := range testCases {
		t.Run(tc.name, tc.testFunc)
	}
}<|MERGE_RESOLUTION|>--- conflicted
+++ resolved
@@ -29,13 +29,13 @@
 
 func TestCreateFileSystem(t *testing.T) {
 	var (
-<<<<<<< HEAD
 		volumeName                          = "volumeName"
 		fileSystemId                        = "fs-1234"
 		volumeSizeGiB                 int64 = 1200
 		subnetId                            = "subnet-056da83524edbe641"
 		securityGroupIds                    = []string{"sg-086f61ea73388fb6b", "sg-0145e55e976000c9e"}
 		dnsname                             = "test.fsx.us-west-2.amazoawd.com"
+		autoImportPolicy                    = "NEW_CHANGED"
 		s3ImportPath                        = "s3://fsx-s3-data-repository"
 		s3ExportPath                        = "s3://fsx-s3-data-repository/export"
 		deploymentType                      = fsx.LustreDeploymentTypeScratch2
@@ -45,21 +45,6 @@
 		DailyAutomaticBackupStartTime       = "00:00:00"
 		AutomaticBackupRetentionDays  int64 = 1
 		CopyTagsToBackups                   = true
-=======
-		volumeName                     = "volumeName"
-		fileSystemId                   = "fs-1234"
-		volumeSizeGiB            int64 = 1200
-		subnetId                       = "subnet-056da83524edbe641"
-		securityGroupIds               = []string{"sg-086f61ea73388fb6b", "sg-0145e55e976000c9e"}
-		dnsname                        = "test.fsx.us-west-2.amazoawd.com"
-		autoImportPolicy               = "NEW_CHANGED"
-		s3ImportPath                   = "s3://fsx-s3-data-repository"
-		s3ExportPath                   = "s3://fsx-s3-data-repository/export"
-		deploymentType                 = fsx.LustreDeploymentTypeScratch2
-		mountName                      = "fsx"
-		kmsKeyId                       = "arn:aws:kms:us-east-1:215474938041:key/48313a27-7d88-4b51-98a4-fdf5bc80dbbe"
-		perUnitStorageThroughput int64 = 200
->>>>>>> 6b66b59e
 	)
 	testCases := []struct {
 		name     string

# Default values for helm.
# This is a YAML-formatted file.
# Declare variables to be passed into your templates.

image:
  repository: public.ecr.aws/fsx-csi-driver/aws-fsx-csi-driver
  tag: v1.4.0
  pullPolicy: IfNotPresent

csidriver:
  fsGroupPolicy: ReadWriteOnceWithFSType

sidecars:
  livenessProbe:
    image:
      repository: public.ecr.aws/eks-distro/kubernetes-csi/livenessprobe
      tag: v2.15.0-eks-1-33-3
      pullPolicy: IfNotPresent
    resources: {}
  nodeDriverRegistrar:
    image:
      repository: public.ecr.aws/eks-distro/kubernetes-csi/node-driver-registrar
      tag: v2.13.0-eks-1-33-3
      pullPolicy: IfNotPresent
    logLevel: 2
    resources: {}
  provisioner:
    image:
      repository: public.ecr.aws/eks-distro/kubernetes-csi/external-provisioner
      tag: v5.2.0-eks-1-33-3
      pullPolicy: IfNotPresent
    logLevel: 2
    resources: {}
  resizer:
    image:
      repository: public.ecr.aws/eks-distro/kubernetes-csi/external-resizer
      tag: v1.13.2-eks-1-33-3
      pullPolicy: IfNotPresent
    logLevel: 2
    resources: {}

controller:
  mode: controller
  loggingFormat: text
  nodeSelector: {}
  replicaCount: 2
  resources: {}
  serviceAccount:
    # Specifies whether a service account should be created
    create: true
    ## Enable if EKS IAM for SA is used
    #  eks.amazonaws.com/role-arn: arn:aws:iam::111122223333:role/fsx-csi-role
    name: fsx-csi-controller-sa
    annotations: {}
  logLevel: 2
  podAnnotations: {}
  podLabels: {}
  # AWS region to use. If not specified then the region will be looked up via the AWS EC2 metadata
  # service.
  # ---
  # region: us-east-1
  region:
  tolerations:
    - key: CriticalAddonsOnly
      operator: Exists
    - effect: NoExecute
      operator: Exists
      tolerationSeconds: 300

node:
  mode: node
  loggingFormat: text
  logLevel: 2
  nodeSelector: {}
  resources: {}
  dnsPolicy: ClusterFirst
  dnsConfig:
    {}
    # Example config which uses the AWS nameservers
    # dnsPolicy: "None"
    # dnsConfig:
    #   nameservers:
    #     - 169.254.169.253
  serviceAccount:
    # Specifies whether a service account should be created
    create: true
    ## Enable if EKS IAM for SA is used
    #  eks.amazonaws.com/role-arn: arn:aws:iam::111122223333:role/fsx-csi-role
    name: fsx-csi-node-sa
    annotations: {}
  podAnnotations: {}
<<<<<<< HEAD
  podLabels: {}
=======
  terminationGracePeriodSeconds: 30
>>>>>>> 925ee984
  tolerateAllTaints: true
  tolerations:
    - operator: Exists
      effect: NoExecute
      tolerationSeconds: 300
  affinity:
    nodeAffinity:
      requiredDuringSchedulingIgnoredDuringExecution:
        nodeSelectorTerms:
        - matchExpressions:
          - key: eks.amazonaws.com/compute-type
            operator: NotIn
            values:
            - fargate

nameOverride: ""
fullnameOverride: ""

imagePullSecrets: []<|MERGE_RESOLUTION|>--- conflicted
+++ resolved
@@ -89,11 +89,8 @@
     name: fsx-csi-node-sa
     annotations: {}
   podAnnotations: {}
-<<<<<<< HEAD
   podLabels: {}
-=======
   terminationGracePeriodSeconds: 30
->>>>>>> 925ee984
   tolerateAllTaints: true
   tolerations:
     - operator: Exists

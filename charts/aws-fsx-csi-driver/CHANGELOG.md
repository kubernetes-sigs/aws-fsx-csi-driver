# Helm chart

<<<<<<< HEAD
# v1.10.1
* parametrize pod labels
=======
# v1.11.0
* Use driver image 1.4.0
>>>>>>> 43954a01

# v1.10.0
* Use driver image 1.3.0

# v1.9.2
* Fix ci tooling

# v1.9.1
* Add affinity to Daemonset

# v1.9.0
* Use driver image 1.2.0

# v1.8.0
* Use driver image 1.1.0

# v1.7.0
* Use driver image 1.0.0

# v1.6.1
* Removed hostNetwork: true from helm deployment
* Allow for extra tags in controller deployment
* Add region for controller to helm chart

# v1.6.0
* Use driver image 0.10.0
* Add driver modes for controller and node pods
* Allow for json logging
* parametrized pod tolerations
* Added support for startup taint (please see install documentation for more information)

# v1.5.1
* Support controller pod annotations in helm chart
* Support node pod annotations in helm chart

# v1.5.0
* Use driver 0.9.0

# v1.4.4
* Use driver 0.8.3

# v1.4.3
* Added option to configure `fsGroupPolicy` on the CSIDriver object. Adding such a configuration allows kubelet to change ownership of every file in the volume at mount time.
Documentation on fsGroupPolicy can be found [here](https://kubernetes-csi.github.io/docs/support-fsgroup.html).

**Side-note**: Setting fsGroupPolicy to `File` in for configurations that mount the disk on multiple nodes as the same time can lead to race-conditions and subsequently deadlocks, unless if **every** Pod mounting the volume has the same *securityContext* which includes the setting `fsGroupChangePolicy: "OnRootMismatch"`

# v1.4.2
* Use driver 0.8.2

# v1.4.1
* Use driver 0.8.1

# v1.4.0
* Use driver 0.8.0

# v1.3.2
* Update ECR sidecars to 1-18-13

# v1.3.1
* Use driver 0.7.1

# v1.3.0
* Use driver 0.7.0

# v1.2.0
* Use driver 0.6.0
* Add sidecar for storage scaling (external-resizer)

# v1.1.0
* Use driver 0.5.0

# v1.0.0
* Remove support for Helm 2
* Reorganize values to be more consistent with EFS and EBS helm charts
  * controllerService -> controller
  * nodeService -> node
* Add node.serviceAccount
* Add dnsPolicy and dnsConfig
* Add imagePullSecrets
* Add controller.tolerations, node.tolerations, and node.tolerateAllTaints
* Remove extraArgs, securityContext, podSecurityContext 
* Bump sidecar images to support kubernetes >=1.20
* Require kubernetes >=1.17<|MERGE_RESOLUTION|>--- conflicted
+++ resolved
@@ -1,12 +1,10 @@
 # Helm chart
 
-<<<<<<< HEAD
-# v1.10.1
+# v1.11.1
 * parametrize pod labels
-=======
+
 # v1.11.0
 * Use driver image 1.4.0
->>>>>>> 43954a01
 
 # v1.10.0
 * Use driver image 1.3.0
